--- conflicted
+++ resolved
@@ -195,7 +195,6 @@
         Args:
             obj (BaseAlgebraic): Algebraic surface to add to volume.
         """
-<<<<<<< HEAD
         try:
             ob_iter = iter(obj)
         except TypeError:
@@ -208,12 +207,6 @@
             ob_copies.append(copy.deepcopy(ob))
             
         self._alg_objects.extend(ob_copies)
-=======
-        assert isinstance(
-            obj, (BaseAlgebraic)
-        ), "Must be adding algebraic objects from derived BaseAlgebraic class"
-        self._alg_objects.append(copy.deepcopy(obj))
->>>>>>> 075cac0a
 
     @property
     def hull(self):
